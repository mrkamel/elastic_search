module SearchFlip
  # The SearchFlip::Result class is a simple Hash, but extended with
  # method-like access. Keys assigned via methods are stored as strings.
  #
  # @example method access
  #   result = SearchFlip::Result.new
  #   result["some_key"] = "value"
  #   result.some_key # => "value"

  class Result < Hash
    def self.convert(hash)
      res = self[hash]

      res.each do |key, value|
        if value.is_a?(Hash)
          res[key] = convert(value)
        elsif value.is_a?(Array)
          res[key] = convert_array(value)
        end
      end

      res
    end

    def self.convert_array(arr)
      arr.map do |obj|
        if obj.is_a?(Hash)
          convert(obj)
        elsif obj.is_a?(Array)
          convert_array(obj)
        else
          obj
        end
      end
    end
<<<<<<< HEAD

    # rubocop:disable Style/MissingSuper
=======
>>>>>>> 65d3f86f

    def method_missing(name, *args, &block)
      self[name.to_s]
    end

<<<<<<< HEAD
    # rubocop:enable Style/MissingSuper

=======
>>>>>>> 65d3f86f
    def respond_to_missing?(name, include_private = false)
      key?(name.to_s) || super
    end

    def self.from_hit(hit)
      res = convert(hit["_source"] || {})
      res["_hit"] = convert(self[hit].tap { |hash| hash.delete("_source") })
      res
    end
  end
end<|MERGE_RESOLUTION|>--- conflicted
+++ resolved
@@ -33,21 +33,11 @@
         end
       end
     end
-<<<<<<< HEAD
-
-    # rubocop:disable Style/MissingSuper
-=======
->>>>>>> 65d3f86f
 
     def method_missing(name, *args, &block)
       self[name.to_s]
     end
 
-<<<<<<< HEAD
-    # rubocop:enable Style/MissingSuper
-
-=======
->>>>>>> 65d3f86f
     def respond_to_missing?(name, include_private = false)
       key?(name.to_s) || super
     end
