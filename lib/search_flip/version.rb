module SearchFlip
<<<<<<< HEAD
  VERSION = "4.0.0.beta2"
=======
  VERSION = "3.2.0"
>>>>>>> 14ed4eeb
end<|MERGE_RESOLUTION|>--- conflicted
+++ resolved
@@ -1,7 +1,3 @@
 module SearchFlip
-<<<<<<< HEAD
-  VERSION = "4.0.0.beta2"
-=======
-  VERSION = "3.2.0"
->>>>>>> 14ed4eeb
+  VERSION = "4.0.0.beta3"
 end